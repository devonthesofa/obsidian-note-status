# Obsidian Note Status Plugin

<<<<<<< HEAD
![Version](https://img.shields.io/badge/version-1.0.8-blue) ![Obsidian](https://img.shields.io/badge/Obsidian-Compatible-green)
=======
![Version](https://img.shields.io/badge/version-1.0.6-blue) ![Obsidian](https://img.shields.io/badge/Obsidian-Compatible-green)
>>>>>>> 6186b744

The **Note Status** plugin for Obsidian enhances your workflow by allowing you to assign, manage, and visualize statuses for your notes. Whether you're tracking projects, tasks, or personal notes, this plugin provides a seamless way to organize your vault with customizable statuses, a dedicated status pane, and visual indicators.

## Features
- **Status Assignment**: Add statuses (e.g., active, on hold, completed, dropped, unknown) to notes via frontmatter.
- **Status Pane**: A sidebar view to see all notes grouped by status, with search and collapsible sections.
- **Dropdown Menu**: Quickly change a note's status from a dropdown at the top or bottom of the editor.
- **Status Bar**: Displays the current note's status at the bottom of the app, with toggleable visibility.
- **File Explorer Icons**: Shows status icons next to note names in the file explorer for instant recognition.
- **Customization**: Define your own statuses, icons, and colors in the settings, and adjust UI preferences like position and auto-hiding.
- **Commands**: Includes commands to refresh statuses, insert status metadata, and open the status pane.

## Installation
1. **Download the Plugin**:
    - Grab the latest release from the [GitHub Releases page](https://github.com/devonthesofa/obsidian-note-status/releases).
    - Download the files `main.js`, `styles.css` and `manifest.json`
2. **Install in Obsidian**:
    - Open your Obsidian vault and navigate to `.obsidian/plugins/`.
    - Create a folder named `obsidian-note-status` into this directory.
    - Copy the downloaded files in the `obsidian-note-status` folder.
3. **Enable the Plugin**:
    - In Obsidian, go to Settings > Community Plugins.
    - Ensure "Safe Mode" is turned off.
    - Find "Note Status" in the list and toggle it on.

_Note_: This plugin is not yet available in the Obsidian Community Plugin store but will be submitted soon!

## Usage

### Setting a Status

- Open a note and use the command Insert Status Metadata to add a status: unknown field in the frontmatter.
- Change the status manually in the frontmatter, or use the dropdown menu (click the status bar or right-click in the editor and select "Change Note Status").

### Status Pane

- Click the ribbon icon (a bar chart) or use the Open Status Pane command to view all notes grouped by status.
- Use the search bar to filter notes by name.

### Customization

- Go to Settings > Note Status to:
    - Toggle visibility of the dropdown, status bar, and file explorer icons.
    - Adjust positions (top/bottom for dropdown, left/right for status bar).
    - Add, edit, or remove custom statuses with unique icons and colors.

### Example Frontmatter

```yaml
---
status: active
---
```

## Screenshots

![Pasted image 20250403164058](https://github.com/user-attachments/assets/34f91046-c577-4d88-a896-f8b94f93e579)


![Pasted image 20250403164128](https://github.com/user-attachments/assets/0a15a6c6-4630-4605-943b-a7528b4b42de)


- Status Pane: ![Pasted image 20250403164202](https://github.com/user-attachments/assets/1b083773-5e48-49a4-a89e-04de5e78b4a3)

- Dropdown Menu: ![Pasted image 20250403164151](https://github.com/user-attachments/assets/3ffc47e1-e23d-46e9-af62-e7fd431cfcc0)

- File Explorer Icons: ![Pasted image 20250403164222](https://github.com/user-attachments/assets/d029b809-747b-4a21-9da6-4c2a067f5206)


## Development

### Project Structure

The plugin has been recently restructured with a modern, modular architecture:

```
note-status/
├── src/
│   ├── main.ts                 # Main plugin entry point
│   ├── constants/              # Constants and defaults
│   │   ├── icons.ts            # SVG icon definitions
│   │   └── defaults.ts         # Default settings and colors
│   ├── models/                 # TypeScript interfaces and types
│   │   └── types.ts            # Core type definitions
│   ├── ui/                     # UI components
│   │   ├── status-pane-view.ts # Status pane sidebar
│   │   ├── status-dropdown.ts  # Dropdown component
│   │   ├── status-bar.ts       # Status bar component
│   │   ├── explorer.ts         # File explorer integration
│   │   ├── modals.ts           # Modal components
│   │   └── context-menus.ts    # Context menu handlers
│   ├── services/               # Core services
│   │   ├── status-service.ts   # Status management logic
│   │   └── style-service.ts    # Dynamic styling service
│   ├── utils/                  # Utility functions
│   │   ├── dom-utils.ts        # DOM helpers
│   │   └── file-utils.ts       # File-related helpers
│   └── settings/               # Settings UI
│       └── settings-tab.ts     # Settings tab definition
└── styles/
    └── styles.css              # CSS styles
```

### Prerequisites

- Node.js and npm installed.
- Obsidian API knowledge (TypeScript-based).

### Building the Plugin

1. Clone this repository:
```bash
git clone https://github.com/devonthesofa/obsidian-note-status.git
cd obsidian-note-status
```
    
2. Install dependencies:
```bash
npm install
```
    
3. Build the plugin:
```bash
npm run build
```
    
4. The compiled plugin will be in the root directory, ready to copy into .obsidian/plugins/.

### Contributing

- Fork this repository and submit pull requests with improvements or bug fixes.
- Report issues or suggest features via the [Issues tab](https://github.com/devonthesofa/obsidian-note-status/issues).

<<<<<<< HEAD
## Recent Improvements

The v1.0.8 release includes:

- **Complete Code Restructuring**: Modular architecture with proper separation of concerns
- **Enhanced TypeScript Usage**: Improved typing and interfaces for better code reliability
- **Optimized Performance**: More efficient event handling and DOM manipulation
- **Improved Developer Experience**: Better project structure for easier contributions

## Known Issues (Being Addressed)

- **Bug:** When manually editing the status in the frontmatter **after** tags, a weird behavior occurs:
=======
### 🔧 Still in Progress

- **Bug:** When manually editing the status in the frontmatter **after** tags, a weird behavior occurs:
>>>>>>> 6186b744
    ```
    status: ...
    ---
    tags:
      - calendar/daily
    ---
    It creates a new block of tags, leaving the old one outside. Needs refinement.
    ```
<<<<<<< HEAD
-  **Improvement:** Further performance optimization for batch status changes

## License

This plugin is released under the MIT License. See the LICENSE file for details.

=======
-  **Improvement:** Performance optimization when changing statuses for a large number of notes — currently a bit slow.
-  **Improvement:** Codebase needs cleanup — right now it’s barely readable unless you’re an AI 🤖

## Known Limitations
- Dropdown positioning uses DOM-based workarounds due to limited API support for editor coordinates.
- Initial release; some edge cases may still need refinement—please report bugs!
## License
This plugin is released under a permissive license by _Dynalist Inc. (2020-2025)_. Feel free to use, modify, and distribute it as you see fit.
>>>>>>> 6186b744
## Acknowledgments

- Built with assistance from Claude (Anthropic) for code structuring and best practices
- Inspired by the amazing Obsidian community and its plugin ecosystem<|MERGE_RESOLUTION|>--- conflicted
+++ resolved
@@ -1,10 +1,6 @@
 # Obsidian Note Status Plugin
 
-<<<<<<< HEAD
 ![Version](https://img.shields.io/badge/version-1.0.8-blue) ![Obsidian](https://img.shields.io/badge/Obsidian-Compatible-green)
-=======
-![Version](https://img.shields.io/badge/version-1.0.6-blue) ![Obsidian](https://img.shields.io/badge/Obsidian-Compatible-green)
->>>>>>> 6186b744
 
 The **Note Status** plugin for Obsidian enhances your workflow by allowing you to assign, manage, and visualize statuses for your notes. Whether you're tracking projects, tasks, or personal notes, this plugin provides a seamless way to organize your vault with customizable statuses, a dedicated status pane, and visual indicators.
 
@@ -138,7 +134,6 @@
 - Fork this repository and submit pull requests with improvements or bug fixes.
 - Report issues or suggest features via the [Issues tab](https://github.com/devonthesofa/obsidian-note-status/issues).
 
-<<<<<<< HEAD
 ## Recent Improvements
 
 The v1.0.8 release includes:
@@ -151,11 +146,6 @@
 ## Known Issues (Being Addressed)
 
 - **Bug:** When manually editing the status in the frontmatter **after** tags, a weird behavior occurs:
-=======
-### 🔧 Still in Progress
-
-- **Bug:** When manually editing the status in the frontmatter **after** tags, a weird behavior occurs:
->>>>>>> 6186b744
     ```
     status: ...
     ---
@@ -164,14 +154,12 @@
     ---
     It creates a new block of tags, leaving the old one outside. Needs refinement.
     ```
-<<<<<<< HEAD
 -  **Improvement:** Further performance optimization for batch status changes
 
 ## License
 
 This plugin is released under the MIT License. See the LICENSE file for details.
 
-=======
 -  **Improvement:** Performance optimization when changing statuses for a large number of notes — currently a bit slow.
 -  **Improvement:** Codebase needs cleanup — right now it’s barely readable unless you’re an AI 🤖
 
@@ -180,7 +168,6 @@
 - Initial release; some edge cases may still need refinement—please report bugs!
 ## License
 This plugin is released under a permissive license by _Dynalist Inc. (2020-2025)_. Feel free to use, modify, and distribute it as you see fit.
->>>>>>> 6186b744
 ## Acknowledgments
 
 - Built with assistance from Claude (Anthropic) for code structuring and best practices
